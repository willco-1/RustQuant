// Run this example using:
//      cargo run --example stochastic_processes
//
// This example generates paths for each stochastic process
// and plots them using the `plotters` crate.
//
// See the ./images/ directory for the output.

use RustQuant::plot_vector;
use RustQuant::stochastics::*;

const INITIAL_VALUE: f64 = 10.0;
const START_TIME: f64 = 0.0;
const END_TIME: f64 = 1.0;
const NUM_STEPS: usize = 252;
const NUM_SIMS: usize = 1;
const PARALLEL: bool = false;

#[rustfmt::skip]
fn main() {
    // Create new stochastic processes.
    let abm = ArithmeticBrownianMotion::new(0.05, 0.9);
    let bdt = BlackDermanToy::new(0.13, 0.1);
    let bm = BrownianMotion::new();
    let cir = CoxIngersollRoss::new(0.05, 0.9, 0.1);
    let ev = ExtendedVasicek::new(0.05, 2.0, 0.1);
    let gbm = GeometricBrownianMotion::new(0.05, 0.9);
    let hl = HoLee::new(0.2, 0.1);
    let hw = HullWhite::new(0.1, 0.2, 0.1);
    let ou = OrnsteinUhlenbeck::new(0.05, 0.9, 0.1);
<<<<<<< HEAD
    let fbm = FractionalBrownianMotion::new(0.7, FractionalProcessGeneratorMethod::FFT);
=======
    let fbm = FractionalBrownianMotion::new(0.7);
    let mjd = MertonJumpDiffusion::new(0.05, 0.5, 30.0, 0.0, 5.0);
    let gbb = GeometricBrownianBridge::new(0.05, 0.9, INITIAL_VALUE, END_TIME);
    let cev = ConstantElasticityOfVariance::new(0.05, 0.9, f64::sin);
>>>>>>> bade1e8b

    // Generate path using Euler-Maruyama scheme.
    // Parameters: x_0, t_0, t_n, n, sims, parallel.
    let abm_out = abm.euler_maruyama(INITIAL_VALUE, START_TIME, END_TIME, NUM_STEPS, NUM_SIMS, PARALLEL);
    let bdt_out = bdt.euler_maruyama(INITIAL_VALUE, START_TIME, END_TIME, NUM_STEPS, NUM_SIMS, PARALLEL);
    let bm_out  = bm.euler_maruyama(INITIAL_VALUE, START_TIME, END_TIME, NUM_STEPS, NUM_SIMS, PARALLEL);
    let cir_out = cir.euler_maruyama(INITIAL_VALUE, START_TIME, END_TIME, NUM_STEPS, NUM_SIMS, PARALLEL);
    let ev_out  = ev.euler_maruyama(INITIAL_VALUE, START_TIME, END_TIME, NUM_STEPS, NUM_SIMS, PARALLEL);
    let gbm_out = gbm.euler_maruyama(INITIAL_VALUE, START_TIME, END_TIME, NUM_STEPS, NUM_SIMS, PARALLEL);
    let hl_out  = hl.euler_maruyama(INITIAL_VALUE, START_TIME, END_TIME, NUM_STEPS, NUM_SIMS, PARALLEL);
    let hw_out  = hw.euler_maruyama(INITIAL_VALUE, START_TIME, END_TIME, NUM_STEPS, NUM_SIMS, PARALLEL);
    let ou_out  = ou.euler_maruyama(INITIAL_VALUE, START_TIME, END_TIME, NUM_STEPS, NUM_SIMS, PARALLEL);
    let fbm_out = fbm.euler_maruyama(INITIAL_VALUE, START_TIME, END_TIME, NUM_STEPS, NUM_SIMS, PARALLEL);
    let mjd_out = mjd.euler_maruyama(INITIAL_VALUE, START_TIME, END_TIME, NUM_STEPS, NUM_SIMS, PARALLEL);
    let gbb_out = gbb.euler_maruyama(INITIAL_VALUE, START_TIME, END_TIME, NUM_STEPS, NUM_SIMS, PARALLEL);
    let cev_out = cev.euler_maruyama(INITIAL_VALUE, START_TIME, END_TIME, NUM_STEPS, NUM_SIMS, PARALLEL);

    // Plot the paths.
    plot_vector!(abm_out.paths[0].clone(), "./images/arithmetic_brownian_motion.png");
    plot_vector!(bdt_out.paths[0].clone(), "./images/black_derman_toy.png");
    plot_vector!(bm_out.paths[0].clone(),  "./images/brownian_motion.png");
    plot_vector!(cir_out.paths[0].clone(), "./images/cox_ingersoll_ross.png");
    plot_vector!(ev_out.paths[0].clone(),  "./images/extended_vasicek.png");
    plot_vector!(gbm_out.paths[0].clone(), "./images/geometric_brownian_motion.png");
    plot_vector!(hl_out.paths[0].clone(),  "./images/ho_lee.png");
    plot_vector!(hw_out.paths[0].clone(),  "./images/hull_white.png");
    plot_vector!(ou_out.paths[0].clone(),  "./images/ornstein_uhlenbeck.png");
    plot_vector!(fbm_out.paths[0].clone(), "./images/fractional_brownian_motion.png");
    plot_vector!(mjd_out.paths[0].clone(), "./images/merton_jump_diffusion.png");
    plot_vector!(gbb_out.paths[0].clone(), "./images/geometric_brownian_bridge.png");
    plot_vector!(cev_out.paths[0].clone(), "./images/constant_elasticity_of_variance.png");
}<|MERGE_RESOLUTION|>--- conflicted
+++ resolved
@@ -28,14 +28,10 @@
     let hl = HoLee::new(0.2, 0.1);
     let hw = HullWhite::new(0.1, 0.2, 0.1);
     let ou = OrnsteinUhlenbeck::new(0.05, 0.9, 0.1);
-<<<<<<< HEAD
     let fbm = FractionalBrownianMotion::new(0.7, FractionalProcessGeneratorMethod::FFT);
-=======
-    let fbm = FractionalBrownianMotion::new(0.7);
     let mjd = MertonJumpDiffusion::new(0.05, 0.5, 30.0, 0.0, 5.0);
     let gbb = GeometricBrownianBridge::new(0.05, 0.9, INITIAL_VALUE, END_TIME);
     let cev = ConstantElasticityOfVariance::new(0.05, 0.9, f64::sin);
->>>>>>> bade1e8b
 
     // Generate path using Euler-Maruyama scheme.
     // Parameters: x_0, t_0, t_n, n, sims, parallel.
